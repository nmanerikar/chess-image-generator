--- conflicted
+++ resolved
@@ -24,17 +24,7 @@
  */
 /**
  * Object constructor, initializes options.
-<<<<<<< HEAD
  * @param {Options} [options] Optional options
-
-=======
- * @param {object} options Optional options
- * @param {number} size Pixel length of desired image
- * @param {string} light Color of light squares
- * @param {string} dark Color of dark squares
- * @param {style} style Desired style of pieces
- * @param {boolean} flipped Sets desired board side
->>>>>>> 9cd4c14b
  */
 function ChessImageGenerator(options = {}) {
   this.chess = new Chess();
@@ -130,8 +120,7 @@
           ctx.fill();
         }
 
-<<<<<<< HEAD
-        const piece = this.chess.get(cols[7 - j] + (7 - i + 1));
+        const piece = this.chess.get(cols[col(j)] + row(i));
         if (
           piece &&
           piece.type !== "" &&
@@ -140,11 +129,6 @@
           const image = `resources/${this.style}/${
             filePaths[`${piece.color}${piece.type}`]
           }.png`;
-=======
-        const piece = this.chess.get(cols[col(j)] + row(i));
-         if (piece && piece.type !== '' && black.includes(piece.type.toLowerCase())) {
-          const image = `resources/${this.style}/${filePaths[`${piece.color}${piece.type}`]}.png`;
->>>>>>> 9cd4c14b
           const imageFile = await loadImage(path.join(__dirname, image));
           await ctx.drawImage(
             imageFile,
